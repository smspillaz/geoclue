/*
 * Geoclue
 * master.c - Master process
 *
 * Authors: Iain Holmes <iain@openedhand.com>
 * Copyright 2007-2008 by Garmin Ltd. or its subsidiaries
 */

#include <config.h>

#include <string.h>

#include "master.h"
#include "client.h"

#ifdef HAVE_NETWORK_MANAGER
#include "connectivity-networkmanager.h"
#endif

G_DEFINE_TYPE (GcMaster, gc_master, G_TYPE_OBJECT);

static GList *providers = NULL;

static gboolean gc_iface_master_create (GcMaster      *master,
					const char   **object_path,
					GError       **error);
static gboolean gc_iface_master_shutdown (GcMaster *master,
					  GError  **error);

#include "gc-iface-master-glue.h"

#define GEOCLUE_MASTER_PATH "/org/freedesktop/Geoclue/Master/client"
static gboolean
gc_iface_master_create (GcMaster      *master,
			const char   **object_path,
			GError       **error)
{
	static guint32 serial = 0;
	GcMasterClient *client;
	char *path;

	path = g_strdup_printf ("%s%d", GEOCLUE_MASTER_PATH, serial++);
	client = g_object_new (GC_TYPE_MASTER_CLIENT, NULL);
	dbus_g_connection_register_g_object (master->connection, path,
					     G_OBJECT (client));

	*object_path = path;
	return TRUE;
}

static gboolean
gc_iface_master_shutdown (GcMaster *master,
			  GError  **error)
{
	return TRUE;
}

static void
gc_master_class_init (GcMasterClass *klass)
{
	dbus_g_object_type_install_info (gc_master_get_type (),
					 &dbus_glib_gc_iface_master_object_info);
}

static GeoclueRequireFlags
parse_require_strings (GcMaster *master,
		       char    **flags)
{
	GeoclueRequireFlags requires = GEOCLUE_REQUIRE_FLAGS_NONE;
	int i;

	for (i = 0; flags[i]; i++) {
		if (strcmp (flags[i], "RequiresNetwork") == 0) {
			requires |= GEOCLUE_REQUIRE_FLAGS_NETWORK;
		} else if (strcmp (flags[i], "RequiresGPS") == 0) {
			requires |= GEOCLUE_REQUIRE_FLAGS_GPS;
		}
	}

	return requires;
}

static GeoclueProvideFlags
parse_provide_strings (GcMaster *master,
		       char    **flags)
{
	GeoclueProvideFlags provides = GEOCLUE_PROVIDE_FLAGS_NONE;
	int i;

	for (i = 0; flags[i]; i++) {
		if (strcmp (flags[i], "ProvidesUpdates") == 0) {
			provides |= GEOCLUE_PROVIDE_FLAGS_UPDATES;
		} else if (strcmp (flags[i], "ProvidesDetailedAccuracy") == 0) {
			provides |= GEOCLUE_PROVIDE_FLAGS_DETAILED;
		} else if (strcmp (flags[i], "ProvidesFuzzyAccuracy") == 0) {
			provides |= GEOCLUE_PROVIDE_FLAGS_FUZZY;
		}
	}

	return provides;
}

static void
dump_position (ProviderDetails   *provider,
	       ProviderInterface *iface)
{
	GeocluePositionFields fields;

	fields = iface->details.position.fields;
	g_print ("Position Information: %s\n", provider->name);
	g_print ("---------------------\n");
	g_print ("   Timestamp: %d\n", iface->details.position.timestamp);
	g_print ("   Latitude: %.2f %s\n", iface->details.position.latitude,
		 fields & GEOCLUE_POSITION_FIELDS_LATITUDE ? "" : "(not set)");
	g_print ("   Longitude: %.2f %s\n", iface->details.position.longitude,
		 fields & GEOCLUE_POSITION_FIELDS_LONGITUDE ? "" : "(not set)");
	g_print ("   Altitude: %.2f %s\n", iface->details.position.altitude,
		 fields & GEOCLUE_POSITION_FIELDS_ALTITUDE ? "" : "(not set)");
}

static gboolean
update_interface (ProviderDetails   *provider,
		  ProviderInterface *iface,
		  GError           **error)
{
	GError *real_error = NULL;

	switch (iface->type) {
	case POSITION_INTERFACE:
		if (provider->status == GEOCLUE_STATUS_AVAILABLE) {
			GeocluePositionFields fields;
			
			fields = geoclue_position_get_position 
				(iface->details.position.position,
				 &iface->details.position.timestamp,
				 &iface->details.position.latitude,
				 &iface->details.position.longitude,
				 &iface->details.position.altitude,
				 &iface->details.position.accuracy,
				 &real_error);
			if (real_error != NULL) {
				if (*error != NULL) {
					*error = real_error;
				} else {
					g_warning ("Error updating position: %s",
						   real_error->message);
					g_error_free (real_error);
				}

				return FALSE;
			}
			iface->details.position.fields = fields;

			dump_position (provider, iface);
		}
		
		break;
		
	case VELOCITY_INTERFACE:
		break;
		
	default:
		break;
	}

	return TRUE;
}

static void
provider_status_changed (GeoclueCommon   *common,
			 GeoclueStatus    status,
			 ProviderDetails *provider)
{
	provider->status = status;
	if (provider->status == GEOCLUE_STATUS_AVAILABLE) {
		int i;
		
		if (provider->interfaces == NULL) {
			return;
		}
		
		/* Update all the available interfaces */
		for (i = 0; i < provider->interfaces->len; i++) {
			update_interface (provider, 
					  provider->interfaces->pdata[i], NULL);
		}
	}
}

static gboolean
initialize_provider (GcMaster        *master,
		     ProviderDetails *provider,
		     GError         **error)
{
	/* This will start the provider */
	provider->geoclue = geoclue_common_new (provider->service,
						provider->path);
	g_signal_connect (G_OBJECT (provider->geoclue), "status-changed",
			  G_CALLBACK (provider_status_changed), provider);
	
	/* TODO fix this for network providers */
	geoclue_common_get_status (provider->geoclue, &provider->status, error);
	
	if (*error != NULL) {
		g_object_unref (provider->geoclue);
		return FALSE;
	}
	
	return TRUE;
}

static gboolean
initialize_interface (GcMaster          *master,
		      ProviderDetails   *provider,
		      ProviderInterface *iface,
		      GError           **error)
{
	switch (iface->type) {
	case POSITION_INTERFACE:
		iface->details.position.position = 
			geoclue_position_new (provider->service,
					      provider->path);
		break;
		
	case VELOCITY_INTERFACE:
		iface->details.velocity.velocity = 
			geoclue_velocity_new (provider->service,
					      provider->path);
		break;
		
	default:
		break;
	}
	
	if (update_interface (provider, iface, error) == FALSE) {
		return FALSE;
	}

	return TRUE;
}

static GPtrArray *
parse_interface_strings (GcMaster        *master,
			 ProviderDetails *provider,
			 char           **interfaces,
			 guint            n_interfaces)
{
	GPtrArray *ifaces;
	int i;

	ifaces = g_ptr_array_sized_new (n_interfaces);
	for (i = 0; interfaces[i]; i++) {
		ProviderInterface *iface;
		GError *error = NULL;

		iface = g_new0 (ProviderInterface, 1);

		if (strcmp (interfaces[i], POSITION_IFACE) == 0) {
			iface->type = POSITION_INTERFACE;
		} else if (strcmp (interfaces[i], VELOCITY_IFACE) == 0) {
			iface->type = VELOCITY_INTERFACE;
		} else {
			g_free (iface);
			continue;
		}

		if (initialize_interface (master, provider, 
					  iface, &error) == FALSE) {
			g_warning ("Error starting interface: %s", 
				   error->message);
			g_error_free (error);
			g_free (iface);
		} else {
			g_ptr_array_add (ifaces, iface);
		}
	}

	return ifaces;
}
			
static void
dump_requires (struct _ProviderDetails *details)
{
	g_print ("   Requires\n");
	if (details->requires & GEOCLUE_REQUIRE_FLAGS_GPS) {
		g_print ("      - GPS\n");
	}

	if (details->requires & GEOCLUE_REQUIRE_FLAGS_NETWORK) {
		g_print ("      - Network\n");
	}
}

static void
dump_provides (struct _ProviderDetails *details)
{
	g_print ("   Provides\n");
	if (details->provides & GEOCLUE_PROVIDE_FLAGS_UPDATES) {
		g_print ("      - Updates\n");
	}

	if (details->provides & GEOCLUE_PROVIDE_FLAGS_DETAILED) {
		g_print ("      - Detailed Accuracy\n");
	} else if (details->provides & GEOCLUE_PROVIDE_FLAGS_FUZZY) {
		g_print ("      - Fuzzy Accuracy\n");
	} else {
		g_print ("      - No Accuracy\n");
	}
}

static void
dump_interfaces (struct _ProviderDetails *details)
{
	int i;

	g_print ("   Interfaces");
	if (details->interfaces == NULL) {
		g_print (" - None\n");
		return;
	}

	g_print ("\n");
	for (i = 0; i < details->interfaces->len; i++) {
		struct _ProviderInterface *iface;

		iface = details->interfaces->pdata[i];
		switch (iface->type) {
		case POSITION_INTERFACE:
			g_print ("      Position Interface\n");
			break;

		case VELOCITY_INTERFACE:
			g_print ("      Velocity Interface\n");
			break;

		default:
			g_print ("      Unknown Interface\n");
			break;
		}
	}
}

static void
dump_provider_details (struct _ProviderDetails *details)
{
	g_print ("   Name - %s\n", details->name);
	g_print ("   Service - %s\n", details->service);
	g_print ("   Path - %s\n", details->path);

	dump_requires (details);
	dump_provides (details);
	dump_interfaces (details);
}

/* Load the provider details out of a keyfile */
static struct _ProviderDetails *
new_provider (GcMaster   *master,
	      const char *filename)
{
	struct _ProviderDetails *provider;
	GKeyFile *keyfile;
	GError *error = NULL;
	gboolean ret;
	char **flags, **interfaces;
	guint n_interfaces;

	keyfile = g_key_file_new ();
	ret = g_key_file_load_from_file (keyfile, filename, 
					 G_KEY_FILE_NONE, &error);
	if (ret == FALSE) {
		g_warning ("Error loading %s: %s", filename, error->message);
		g_error_free (error);
		g_key_file_free (keyfile);
		return NULL;
	}

	g_print ("Loaded %s\n", filename);
	provider = g_new0 (struct _ProviderDetails, 1);
	provider->name = g_key_file_get_value (keyfile, "Geoclue Provider",
					       "Name", NULL);
	provider->service = g_key_file_get_value (keyfile, "Geoclue Provider",
						  "Service", NULL);
	provider->path = g_key_file_get_value (keyfile, "Geoclue Provider",
					       "Path", NULL);
	
	flags = g_key_file_get_string_list (keyfile, "Geoclue Provider",
					    "Requires", NULL, NULL);
	if (flags != NULL) {
		provider->requires = parse_require_strings (master, flags);
		g_strfreev (flags);
	} else {
		provider->requires = GEOCLUE_REQUIRE_FLAGS_NONE;
	}

	flags = g_key_file_get_string_list (keyfile, "Geoclue Provider",
					    "Provides", NULL, NULL);
	if (flags != NULL) {
		provider->provides = parse_provide_strings (master, flags);
		g_strfreev (flags);
	} else {
		provider->provides = GEOCLUE_PROVIDE_FLAGS_NONE;
	}
	
	/* if master is connectivity event aware, mark all network providers 
	 * with update flag */
	if ((master->connectivity != NULL) && 
	    (provider->requires & GEOCLUE_REQUIRE_FLAGS_NETWORK)) {
		provider->provides |= GEOCLUE_PROVIDE_FLAGS_UPDATES;
	}
	
	if (initialize_provider (master, provider, &error) == FALSE) {
		g_warning ("Error starting %s - %s", provider->name,
			   error->message);
		g_error_free (error);

		g_free (provider->path);
		g_free (provider->name);
		g_free (provider->service);
		g_free (provider);

		return NULL;
	}

	interfaces = g_key_file_get_string_list (keyfile, "Geoclue Provider",
						 "Interfaces", 
						 &n_interfaces, NULL);
	if (interfaces != NULL) {
		provider->interfaces = parse_interface_strings (master, 
								provider,
								interfaces,
								n_interfaces);
		g_strfreev (interfaces);
	} else {
		provider->interfaces = NULL;
	}

	dump_provider_details (provider);
	return provider;
}

/* Scan a directory for .provider files */
#define PROVIDER_EXTENSION ".provider"

static GList *
load_providers (GcMaster *master)
{
	GList *providers = NULL;
	GDir *dir;
	GError *error = NULL;
	const char *filename;

	dir = g_dir_open (GEOCLUE_PROVIDERS_DIR, 0, &error);
	if (dir == NULL) {
		g_warning ("Error opening %s: %s", GEOCLUE_PROVIDERS_DIR,
			   error->message);
		g_error_free (error);
		return NULL;
	}

	filename = g_dir_read_name (dir);
	while (filename) {
		struct _ProviderDetails *provider;
		char *fullname, *ext;

		g_print ("Found %s", filename);
		ext = strrchr (filename, '.');
		if (ext == NULL || strcmp (ext, PROVIDER_EXTENSION) != 0) {
			g_print (" - Ignored\n");
			filename = g_dir_read_name (dir);
			continue;
		}

		fullname = g_build_filename (GEOCLUE_PROVIDERS_DIR, 
					     filename, NULL);
		g_print ("\n");
		provider = new_provider (master, fullname);
		g_free (fullname);

		if (provider) {
			providers = g_list_prepend (providers, provider);
		}

		filename = g_dir_read_name (dir);
	}

	g_dir_close (dir);
	return providers;
}

static int ConnectivityStatusToProviderStatus[] = {
	GEOCLUE_STATUS_UNAVAILABLE,  /*GEOCLUE_CONNECTIVITY_UNKNOWN,*/
	GEOCLUE_STATUS_UNAVAILABLE,  /*GEOCLUE_CONNECTIVITY_OFFLINE,*/
	GEOCLUE_STATUS_ACQUIRING,    /*GEOCLUE_CONNECTIVITY_ACQUIRING,*/
	GEOCLUE_STATUS_AVAILABLE     /*GEOCLUE_CONNECTIVITY_ONLINE,*/
};

static void
network_status_changed (GeoclueConnectivity *connectivity, 
                        GeoclueNetworkStatus status, 
                        gpointer userdata)
{
<<<<<<< HEAD
	/* TODO: connectivity stuff should maybe have some latency
	 * so we wouldn't start this on any 2sec network problems */
	GList *l;
	GeoclueStatus gc_status;
=======
	/* TODO: connectivity stuff should  have some latency
	 * so we wouldn't start this on any 2sec network problems */
	GList *l;
>>>>>>> 1dd50c47
	
	g_debug ("network status changed: %d", status);
	
	if (providers == NULL) {
		return;
	}
	
<<<<<<< HEAD
	gc_status = ConnectivityStatusToProviderStatus[status];
	for (l = providers; l; l = l->next) {
		ProviderDetails *provider = l->data;
		/* could also check internal status with geoclue_common_get_status
		 * and not do this if it returns UNAVAILABLE ...*/
		
		if ((provider->requires & GEOCLUE_REQUIRE_FLAGS_NETWORK) &&
		    (gc_status != provider->status)) {
=======
	for (l = providers; l; l = l->next) {
		ProviderDetails *provider = l->data;
		
		if ((provider->requires & GEOCLUE_REQUIRE_FLAGS_NETWORK) &&
		    (status != GEOCLUE_CONNECTIVITY_UNKNOWN)) {
			GeoclueStatus gc_status;
			
			gc_status = ConnectivityStatusToProviderStatus[status];
			g_debug(".");
>>>>>>> 1dd50c47
			provider_status_changed (provider->geoclue, gc_status, provider);
		}
	}
}

static void
gc_master_init (GcMaster *master)
{
	GError *error = NULL;
	
	
	master->connection = dbus_g_bus_get (GEOCLUE_DBUS_BUS, &error);
	if (master->connection == NULL) {
		g_warning ("Could not get %s: %s", GEOCLUE_DBUS_BUS, 
			   error->message);
		g_error_free (error);
	}
	
	master->connectivity = NULL;
#ifdef HAVE_NETWORK_MANAGER
	g_debug ("setting up connection events");
	master->connectivity = GEOCLUE_CONNECTIVITY (g_object_new (GEOCLUE_TYPE_NETWORKMANAGER, NULL));
#endif
	g_signal_connect (master->connectivity, "status-changed",
	                  G_CALLBACK (network_status_changed), master);
	
	if (providers == NULL) {
		providers = load_providers (master);
	}
}

static gboolean
provider_is_good (ProviderDetails *details,
		  GeoclueAccuracy *accuracy,
		  gboolean         can_update)
{
	GeoclueProvideFlags required_flags = GEOCLUE_PROVIDE_FLAGS_NONE;
	GeoclueAccuracyLevel level;

	if (can_update) {
		required_flags |= GEOCLUE_PROVIDE_FLAGS_UPDATES;
	}

	if (accuracy != NULL) {
		geoclue_accuracy_get_details (accuracy, &level, NULL, NULL);
	} else {
		level = GEOCLUE_ACCURACY_LEVEL_NONE;
	}

	if (level == GEOCLUE_ACCURACY_LEVEL_DETAILED) {
		required_flags |= GEOCLUE_PROVIDE_FLAGS_DETAILED;
	} else if (level > GEOCLUE_ACCURACY_LEVEL_NONE &&
		   level < GEOCLUE_ACCURACY_LEVEL_DETAILED) {
		required_flags |= GEOCLUE_PROVIDE_FLAGS_FUZZY;
	}
	
	return (details->provides == required_flags);
}

GList *
gc_master_get_providers (GeoclueAccuracy *accuracy,
			 gboolean         can_update,
			 GError         **error)
{
	GList *l, *p = NULL;

	if (providers == NULL) {
		return NULL;
	}

	for (l = providers; l; l = l->next) {
		ProviderDetails *details = l->data;

		if (!provider_is_good (details, accuracy, can_update)) {
			p = g_list_prepend (p, details);
		}
	}

	return g_list_reverse (p);
}<|MERGE_RESOLUTION|>--- conflicted
+++ resolved
@@ -499,16 +499,10 @@
                         GeoclueNetworkStatus status, 
                         gpointer userdata)
 {
-<<<<<<< HEAD
 	/* TODO: connectivity stuff should maybe have some latency
 	 * so we wouldn't start this on any 2sec network problems */
 	GList *l;
 	GeoclueStatus gc_status;
-=======
-	/* TODO: connectivity stuff should  have some latency
-	 * so we wouldn't start this on any 2sec network problems */
-	GList *l;
->>>>>>> 1dd50c47
 	
 	g_debug ("network status changed: %d", status);
 	
@@ -516,7 +510,6 @@
 		return;
 	}
 	
-<<<<<<< HEAD
 	gc_status = ConnectivityStatusToProviderStatus[status];
 	for (l = providers; l; l = l->next) {
 		ProviderDetails *provider = l->data;
@@ -525,17 +518,6 @@
 		
 		if ((provider->requires & GEOCLUE_REQUIRE_FLAGS_NETWORK) &&
 		    (gc_status != provider->status)) {
-=======
-	for (l = providers; l; l = l->next) {
-		ProviderDetails *provider = l->data;
-		
-		if ((provider->requires & GEOCLUE_REQUIRE_FLAGS_NETWORK) &&
-		    (status != GEOCLUE_CONNECTIVITY_UNKNOWN)) {
-			GeoclueStatus gc_status;
-			
-			gc_status = ConnectivityStatusToProviderStatus[status];
-			g_debug(".");
->>>>>>> 1dd50c47
 			provider_status_changed (provider->geoclue, gc_status, provider);
 		}
 	}
