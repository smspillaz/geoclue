--- conflicted
+++ resolved
@@ -9,42 +9,11 @@
 AC_PROG_CC
 AC_ISC_POSIX
 
-<<<<<<< HEAD
-AM_GCONF_SOURCE_2
-AC_PATH_PROG(GCONFTOOL, gconftool-2)
-
-
-              
-AC_ARG_ENABLE(dev,
-              [AC_HELP_STRING([--enable-dev],
-                              [Only compile client libraries disable backends and applets])],
-              [enable_dev=yes],
-              [enable_dev=no])
-
-AC_ARG_ENABLE(panel-applet,
-              [AC_HELP_STRING([--enable-panel-applet],
-                              [Compile the panel applet])],
-              [enable_panel_applet=yes],
-              [enable_panel_applet=no])
-AC_ARG_ENABLE(gpsd,
-              [AC_HELP_STRING([--enable-gpsd],
-                              [Compile the gpsd backend])],
-              [enable_gpsd=yes],
-              [enable_gpsd=no])
-AC_ARG_ENABLE(gypsy,
-              [AC_HELP_STRING([--enable-gypsy],
-                              [Compile the gypsy backend])],
-              [enable_gypsy=yes],
-              [enable_gypsy=no])
-
-
-=======
 AC_PROG_INSTALL
 AC_PROG_LN_S
 AC_PROG_MAKE_SET
 AC_PROG_GCC_TRADITIONAL
 AM_PROG_LIBTOOL
->>>>>>> bd5f44e6
 
 GTK_DOC_CHECK(1.0)
 AC_CHECK_PROGS(XSLT, xsltproc)
@@ -89,21 +58,6 @@
 
 CONNECTIVITY="None"
 
-<<<<<<< HEAD
-
-dnl check for libconic
-PKG_CHECK_MODULES(CONIC, conic dbus-1, [have_libconic=yes], [have_libconic=no])
-AC_SUBST(CONIC_CFLAGS)
-AC_SUBST(CONIC_LIBS)
-if test "x$have_libconic" = "xyes"; then
-    AC_DEFINE(HAVE_LIBCONIC, 1, [define if libconic is installed])
-fi
-
-
-PKG_CHECK_MODULES(HTTPXML, libxml-2.0)
-AC_SUBST(HTTPXML_CFLAGS)
-AC_SUBST(HTTPXML_LIBS)
-=======
 PKG_CHECK_MODULES(CONIC, [
 		  conic
 ], HAVE_CONIC=yes, HAVE_CONIC=no)
@@ -127,7 +81,6 @@
 
 AC_SUBST(CONNECTIVITY_LIBS)
 AC_SUBST(CONNECTIVITY_CFLAGS)
->>>>>>> bd5f44e6
 
 
 PROVIDER_SUBDIRS="example hostip geonames manual plazes localnet yahoo"
@@ -141,88 +94,6 @@
 AC_SUBST(GYPSY_LIBS)
 AC_SUBST(GYPSY_CFLAGS)
 
-<<<<<<< HEAD
-AC_SUBST(APPLET_CFLAGS)
-AC_SUBST(APPLET_LIBS)
-
-PKG_CHECK_MODULES(YAHOO, gconf-2.0 libxml-2.0 dbus-glib-1 gtk+-2.0)
-AC_SUBST(YAHOO_CFLAGS)
-AC_SUBST(YAHOO_LIBS)
-
-
-
-dnl substitute subdirs into makefiles
-BACKEND_SUBDIRS="${BACKEND_SUBDIRS} common map_yahoo geocode_yahoo position_manual position_hostip position_plazes"
-AC_CONFIG_FILES([
-	Makefile 
-	geoclue/Makefile 
-	example/Makefile
-	data/Makefile
-    doxygen/Makefile
-    doxygen/doxygen.conf
-	geoclue.pc
-	backend/Makefile
-	backend/common/Makefile
-	backend/map_yahoo/Makefile
-	backend/geocode_yahoo/Makefile
-	backend/position_manual/Makefile
-	backend/position_hostip/Makefile
-	backend/position_plazes/Makefile
-])
-
-
-
-if test "x$enable_gpsd" = "xyes"
-then
-
-dnl Check for GPSD headers
-
-AC_CHECK_HEADERS([gps.h], [ac_cv_gps_h=yes])
-if test "x$ac_cv_gps_h" != xyes; then
-    AC_MSG_ERROR([Install gpsd Debian package or its source-code equivalent])
-fi
-AC_CHECK_LIB(gps, gps_open,[ac_cv_libgps=yes] )
-if test "x$ac_cv_libgps" != xyes; then
-    AC_MSG_ERROR([Install gpsd Debian package or its source-code equivalent])
-fi
-
-
-dnl check for libgpsbt and libgpsmgr
-AC_CHECK_LIB(gpsmgr, gpsmgr_is_gpsd_running)
-AC_CHECK_LIB(gpsbt, gpsbt_start)
-
-BACKEND_SUBDIRS="${BACKEND_SUBDIRS} position_gpsd"
-AC_CONFIG_FILES([
-	backend/position_gpsd/Makefile
-])
-
-fi #gpds
-
-
-if test "x$enable_gypsy" = "xyes"; then
-
-PKG_CHECK_MODULES(GYPSY, gypsy gobject-2.0 glib-2.0 gconf-2.0)
-AC_SUBST(GYPSY_CFLAGS)
-AC_SUBST(GYPSY_LIBS)
-
-BACKEND_SUBDIRS="${BACKEND_SUBDIRS} position_gypsy"
-AC_CONFIG_FILES([
-	backend/position_gypsy/Makefile
-])
-
-fi #gypsy
-
-
-EXTRA_SUBDIRS="${EXTRA_SUBDIRS} backend"
-
-fi
-
-dnl substitute subdirs into makefiles
-AC_SUBST(EXTRA_SUBDIRS)
-AC_SUBST(BACKEND_SUBDIRS)
-
-AC_OUTPUT
-=======
 AC_CHECK_LIB(gps, gps_open,[libgps=yes] )
 if test "x$libgps" = xyes; then
 	PROVIDER_SUBDIRS="$PROVIDER_SUBDIRS gpsd"
@@ -263,5 +134,4 @@
 echo "Compiler:               ${CC}"
 echo "Providers:              ${PROVIDER_SUBDIRS}"
 echo "Network connectivity:   ${CONNECTIVITY}"
-echo ""
->>>>>>> bd5f44e6
+echo ""